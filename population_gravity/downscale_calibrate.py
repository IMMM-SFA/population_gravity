"""
Population calibration function for the population_gravity model

@author   Hamid Zoraghein, Chris R. Vernon
@email:   hzoraghein@popcouncil.org, chris.vernon@pnnl.gov

License:  BSD 2-Clause, see LICENSE and DISCLAIMER files

"""

import os
import logging

import numpy as np
import pandas as pd
import scipy.optimize

import population_gravity.downscale_utilities as utils


def build_iterator(obj_x, obj_y):
    """Build a cross-tabulated iterator"""
    l = []
    for x in obj_x:
        for y in obj_y:
            l.append((x, y))

    return l


def final_optimization(df, params, parameters_dict, bounds, setting):
    """
    TODO: Fill in docs

    """
    # use the point with the minimum value as an initial guess for the second optimizer
    (a0, b0) = df.loc[df["estimate"].idxmin(), ["a", "b"]]

    # final optimization
    parameters = scipy.optimize.minimize(utils.pop_min_function, x0=(a0, b0), args=params, method="SLSQP",
                                         tol=0.001, options={"disp": True, 'eps': 0.01, 'ftol': 0.01},
                                         bounds=bounds)

    logging.info("\tOptimization Outcomes for {}: {}, {}".format(setting, parameters["x"], parameters["fun"]))

    parameters_dict[setting] = parameters["x"]

    return parameters_dict


def calibration(cfg):
    """Calibrate alpha and beta parameters for the gravity model for a target state.

    :param cfg:                             Configuration object

    :returns:                               [0] alpha_urban
                                            [1] alpha_rural
                                            [2] beta_urban
                                            [3] beta_rural

    """

    # A csv file to write the parameters into
    out_cal = os.path.join(cfg.output_directory, '{}_{}_cablibration_parameters.csv'.format(cfg.state_name, cfg.scenario))

    # Dictionary storing initial urban and rural population grids
    all_rasters = {'rural': [cfg.calibration_rural_year_one_raster, cfg.calibration_rural_year_two_raster],
                   'urban': [cfg.calibration_urban_year_one_raster, cfg.calibration_urban_year_two_raster]}

    # dictionary storing urban and rural calibration parameters
    parameters_dict = {}

    # Create an array containing total population values in the first historical year
    arr_pop_rur_1st = utils.raster_to_array(cfg.calibration_rural_year_one_raster).flatten()
    arr_pop_rur_2nd = utils.raster_to_array(cfg.calibration_rural_year_two_raster).flatten()
    arr_pop_urb_1st = utils.raster_to_array(cfg.calibration_urban_year_one_raster).flatten()

    arr_pop_urb_2nd_2D = utils.raster_to_array(cfg.calibration_urban_year_two_raster)
    arr_pop_urb_2nd = arr_pop_urb_2nd_2D.flatten()

    arr_pop_tot_1st = arr_pop_rur_1st + arr_pop_urb_1st

    # All indices
    df_all_indices = utils.all_index_retriever(arr_pop_urb_2nd_2D, ["row", "column"])

    dist_matrix = utils.dist_matrix_calculator(cfg.one_dimension_indices[0], cfg.kernel_distance_meters, df_all_indices,
                                               cfg.grid_coordinates_array)

    # initial alpha values
    a_lower = cfg.pass_one_alpha_lower
    a_upper = cfg.pass_one_alpha_upper

    # initial beta values
<<<<<<< HEAD
    b_lower = -2.0

    # TODO:  should this not be 2.0 as a max?
    b_upper = 2.0

    bounds = ((a_lower, a_upper), (b_lower, b_upper))
=======
    b_lower = cfg.pass_one_beta_lower
    b_upper = cfg.pass_one_beta_upper
>>>>>>> ba29751d

    # parameters to be used in optimization evenly distributed from lower to upper bound
    a_list = np.linspace(a_lower, a_upper, cfg.brute_n_alphas)
    b_list = np.linspace(b_lower, b_upper, cfg.brute_n_betas)
    ab_iter = build_iterator(a_list, b_list)

    # Parameter calculation for rural and urban
    for setting in all_rasters.keys():  # this is a dictionary of lists

        logging.info("Processing: {}".format(setting))

        if setting == 'urban':
            arr_1st = arr_pop_urb_1st
            arr_2nd = arr_pop_urb_2nd
        else:
            arr_1st = arr_pop_rur_1st
            arr_2nd = arr_pop_rur_2nd

        params = (setting, arr_1st, arr_2nd, arr_pop_tot_1st, cfg.historical_suitability_array, dist_matrix,
                  cfg.one_dimension_indices)

        # initialize the data frame that will hold values of the brute force
        fst_results = pd.DataFrame(data={"a": np.repeat(a_list, cfg.brute_n_betas).astype(np.float32),
                                         "b": np.tile(b_list, cfg.brute_n_alphas).astype(np.float32),
                                         "estimate": np.full((cfg.brute_n_alphas * cfg.brute_n_betas), np.nan, dtype=np.float64)
                                         })

        # run brute force to calculate optimization per grid point
        for index, a_b in enumerate(ab_iter):

            estimate = utils.pop_min_function(a_b, arr_1st, arr_2nd, arr_pop_tot_1st, cfg.historical_suitability_array,
                                              dist_matrix, cfg.one_dimension_indices)

            fst_results.loc[(fst_results["a"] == a_b[0]) & (fst_results["b"] == a_b[1]), "estimate"] = estimate

        bounds = ((cfg.pass_two_alpha_lower, cfg.pass_two_alpha_upper), (cfg.pass_two_beta_lower, cfg.pass_two_beta_upper))
        parameters_dict = final_optimization(fst_results, params[1:], parameters_dict, bounds, setting)

    # write the parameters to the designated csv file
    logging.info("\tWriting parameterization file:  {}".format(out_cal))

    alpha_urban = parameters_dict["urban"][0]
    alpha_rural = parameters_dict["rural"][0]
    beta_urban = parameters_dict["urban"][1]
    beta_rural = parameters_dict["rural"][1]

    with open(out_cal, 'w') as out_csv:
        out_csv.write("Region,SSP,Alpha_Rural,Beta_Rural,Alpha_Urban,Beta_Urban\n")
        out_csv.write('{},{},{},{},{},{}\n'.format(cfg.state_name, cfg.scenario, alpha_rural, beta_rural, alpha_urban, beta_urban))

    return alpha_urban, alpha_rural, beta_urban, beta_rural<|MERGE_RESOLUTION|>--- conflicted
+++ resolved
@@ -91,17 +91,8 @@
     a_upper = cfg.pass_one_alpha_upper
 
     # initial beta values
-<<<<<<< HEAD
-    b_lower = -2.0
-
-    # TODO:  should this not be 2.0 as a max?
-    b_upper = 2.0
-
-    bounds = ((a_lower, a_upper), (b_lower, b_upper))
-=======
     b_lower = cfg.pass_one_beta_lower
     b_upper = cfg.pass_one_beta_upper
->>>>>>> ba29751d
 
     # parameters to be used in optimization evenly distributed from lower to upper bound
     a_list = np.linspace(a_lower, a_upper, cfg.brute_n_alphas)
