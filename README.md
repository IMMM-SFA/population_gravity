--- conflicted
+++ resolved
@@ -108,58 +108,6 @@
 ### YAML configuration file option (e.g., config.yml)
 Arguments can be passed into the `Model` class using a YAML configuration file as well (see **Example 1**):
 
-<<<<<<< HEAD
-=======
-```yaml
-# Example configuration file setup
-grid_coordinates_file: '<Full path with file name and extension to the file>'
-historical_rural_pop_raster: '<Full path with file name and extension to the file>'
-historical_urban_pop_raster: '<Full path with file name and extension to the file>'
-historical_suitability_raster: '<Full path with file name and extension to the file>'
-projected_population_file: '<Full path with file name and extension to the file>'
-one_dimension_indices_file: '<Full path with file name and extension to the file>'
-output_directory: '<Full path with file name and extension to the file>'
-alpha_urban: 2.0
-alpha_rural: 0.08
-beta_urban: 1.78
-beta_rural: 1.42
-kernel_distance_meters: 100000
-scenario: 'SSP2'
-state_name: 'vermont'
-historic_base_year: 2010
-projection_start_year: 2020
-projection_end_year: 2050
-time_step: 10
-write_raster: True
-output_total: True
-
-# --- start calibration specific entries ---
-calibration_urban_year_one_raster: '<Full path with file name and extension to the file>'
-calibration_urban_year_two_raster: '<Full path with file name and extension to the file>'
-calibration_rural_year_one_raster: '<Full path with file name and extension to the file>'
-calibration_rural_year_two_raster: '<Full path with file name and extension to the file>'
-
-# number of samples for alphas and betas over the line space when using brute force for pass one
-brute_n_alphas: 10
-brute_n_betas: 5
-
-# parameter bounds for the first optimization pass
-pass_one_alpha_upper: 1.0
-pass_one_alpha_lower: -1.0
-pass_one_beta_upper: 1.0
-pass_one_beta_lower: 0.0
-
-# parameter bounds for the seconds optimization pass
-pass_two_alpha_upper: 2.0
-pass_two_alpha_lower: -2.0
-pass_two_beta_upper: 2.0
-pass_two_beta_lower: -0.5
-
-# --- end calibration specific entries ---
-
-```
-
->>>>>>> ba29751d
 ### Generate calibration parameters
 If the calibration has not yet been conducted, follow **Example 2** to generate calibration parameters for a target state.
 
@@ -203,51 +151,7 @@
 run.downscale()
 ```
 
-<<<<<<< HEAD
-### Example 2:  Calibrate downscaling parameters for a target state using a configuration file
-=======
-### Example 3:  Run population downscaling by year by passing argument values; update value in between time step
-```python
-from population_gravity import Model
-
-run = Model(grid_coordinates_file='<Full path with file name and extension to the file>',
-            historical_rural_pop_raster='<Full path with file name and extension to the file>',
-            historical_urban_pop_raster='<Full path with file name and extension to the file>',
-            historical_suitability_raster='<Full path with file name and extension to the file>',
-            projected_population_file='<Full path with file name and extension to the file>',
-            one_dimension_indices_file='<Full path with file name and extension to the file>',
-            output_directory='<Full path with file name and extension to the file>',
-            alpha_urban=1.99999999995073,
-            alpha_rural=0.0750326293181678,
-            beta_urban=1.77529986067379,
-            beta_rural=1.42410799449511,
-            kernel_distance_meters=100000,
-            scenario='SSP2', # shared socioeconomic pathway abbreviation
-            state_name='vermont',
-            historic_base_year=2010,
-            projection_start_year=2020,
-            projection_end_year=2030,
-            time_step=10,
-            write_raster=True)
-
-# initialize model
-run.initialize()
-
-# downscale year 0
-run.advance_step()
-
-# modify the calibrated alpha parameter value for urban
-run.alpha_urban = -0.1
-
-# run next step with modified parameters
-run.advance_step()
-
-# close out run
-run.close()
-```
-
-### Example 4:  Calibrate downscaling parameters for a target state via script
->>>>>>> ba29751d
+### Example 3:  Calibrate downscaling parameters for a target state via script
 ```python
 from population_gravity import Model
 
@@ -283,17 +187,4 @@
             pass_two_beta_lower=-0.5)
 
 run.calibrate()
-```
-
-### Example 3: Join raster values CSV file containing non-NODATA grid cell values to valid X, Y coordinates
-```python
-
-import population_gravity as pgr
-
-vaild_coordinates_csv = "<path to file>"
-valid_raster_values_csv = "<path to file>"
-out_csv = "<path to file>"
-
-# optionally choose not to write CSV and just return the data frame by `out_csv=None`
-df = pgr.join_coords_to_value(vaild_coordinates_csv, valid_raster_values_csv, out_csv)
 ```